--- conflicted
+++ resolved
@@ -113,20 +113,6 @@
 
 TaskTableItemPtr
 Resource::pick_task_execute() {
-<<<<<<< HEAD
-//    auto indexes = task_table_.PickToExecute(3);
-    auto indexes = task_table_.PickToExecute(std::numeric_limits<uint64_t>::max());
-    for (auto index : indexes) {
-        // try to set one task executing, then return
-//        if (task_table_.Execute(index))
-//            return task_table_.Get(index);
-        if (task_table_.Get(index)->task->path().Current()
-            == task_table_.Get(index)->task->path().Last()) {
-            if (task_table_.Execute(index)) {
-                return task_table_.Get(index);
-            }
-        }
-=======
     auto indexes = task_table_.PickToExecute(std::numeric_limits<uint64_t>::max());
     for (auto index : indexes) {
         // try to set one task executing, then return
@@ -139,7 +125,6 @@
         if (task_table_.Execute(index)) {
             return task_table_.Get(index);
         }
->>>>>>> 8be739ae
         // else try next
     }
     return nullptr;
