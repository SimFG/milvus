
![Milvuslogo](https://github.com/milvus-io/docs/blob/master/assets/milvus_logo.png)


![LICENSE](https://img.shields.io/badge/license-Apache--2.0-brightgreen)
![Language](https://img.shields.io/badge/language-C%2B%2B-blue)
[![codebeat badge](https://codebeat.co/badges/e030a4f6-b126-4475-a938-4723d54ec3a7?style=plastic)](https://codebeat.co/projects/github-com-jinhai-cn-milvus-master)
![Release](https://img.shields.io/badge/release-v0.5.0-orange)
![Release_date](https://img.shields.io/badge/release_date-October-yellowgreen)

[中文版](README_CN.md) 

## What is Milvus

<<<<<<< HEAD
Milvus is the world's fastest similarity search engine for massive feature vectors. Designed with heterogeneous computing architecture for the best cost efficiency. Searches over billion-scale vectors take only milliseconds with minimum computing resources.

Milvus provides stable Python, Java and C++ APIs.

Keep up-to-date with newest releases and latest updates by reading Milvus [release notes](https://milvus.io/docs/en/releases/v0.5.0/).

- Heterogeneous computing

  Milvus is designed with heterogeneous computing architecture for the best performance and cost efficiency. 

- Multiple indexes

  Milvus supports a variety of indexing types that employs quantization, tree-based, and graph indexing techniques. 

- Intelligent resource management

  Milvus automatically adapts search computation and index building processes based on your datasets and available resources.

- Horizontal scalability

  Milvus supports online / offline expansion to scale both storage and computation resources with simple commands.

- High availability

  Milvus is integrated with Kubernetes framework so that all single point of failures could be avoided.

- High compatibility

  Milvus is compatible with almost all deep learning models and major programming languages such as Python, Java and C++, etc.
=======
Milvus is an open source similarity search engine for massive-scale feature vectors. Built with heterogeneous computing architecture for the best cost efficiency. Searches over billion-scale vectors take only milliseconds with minimum computing resources.
>>>>>>> b63b3601

For more detailed introduction of Milvus and its architecture, see [Milvus overview](https://www.milvus.io/docs/en/aboutmilvus/overview/).

Milvus provides stable [Python](https://pypi.org/project/pymilvus/), [Java](https://milvus-io.github.io/milvus-sdk-java/javadoc/io/milvus/client/package-summary.html) and C++ APIs. 

Keep up-to-date with newest releases and latest updates by reading Milvus [release notes](https://www.milvus.io/docs/en/release/v0.5.0/).

## Get started

See the [Milvus install guide](https://www.milvus.io/docs/en/userguide/install_milvus/) for using Docker containers. To install Milvus from source code, see [build from source](install.md).

To edit Milvus settings, read [Milvus configuration](https://www.milvus.io/docs/en/reference/milvus_config/).

### Try your first Milvus program

Try running a program with Milvus using [Python](https://www.milvus.io/docs/en/userguide/example_code/) or [Java example code](https://github.com/milvus-io/milvus-sdk-java/tree/master/examples). 

To use C++ example code, use below command:

```shell
 # Run Milvus C++ example
 $ cd [Milvus root path]/core/milvus/bin
 $ ./sdk_simple
```

## Roadmap

Please read our [roadmap](https://milvus.io/docs/en/roadmap/) for upcoming features.

## Contribution guidelines

Contributions are welcomed and greatly appreciated. Please read our [contribution guidelines](CONTRIBUTING.md) for detailed contribution workflow. This project adheres to the [code of conduct](CODE_OF_CONDUCT.md) of Milvus. By participating, you are expected to uphold this code.

We use [GitHub issues](https://github.com/milvus-io/milvus/issues/new/choose) to track issues and bugs. For general questions and public discussions, please join our community.

## Join our community

To connect with other users and contributors, welcome to join our [Slack channel](https://join.slack.com/t/milvusio/shared_invite/enQtNzY1OTQ0NDI3NjMzLWNmYmM1NmNjOTQ5MGI5NDhhYmRhMGU5M2NhNzhhMDMzY2MzNDdlYjM5ODQ5MmE3ODFlYzU3YjJkNmVlNDQ2ZTk). 

## Thanks

We greatly appreciate the help of the following people.

- [akihoni](https://github.com/akihoni) found a broken link and a small typo in the README file.

## Resources

- [Milvus.io](https://www.milvus.io)

- [Milvus bootcamp](https://github.com/milvus-io/bootcamp)

- [Milvus Medium](https://medium.com/@milvusio)

- [Milvus CSDN](https://zilliz.blog.csdn.net/)

- [Milvus Twitter](https://twitter.com/milvusio)

- [Milvus Facebook](https://www.facebook.com/io.milvus.5)

## License

[Apache License 2.0](LICENSE)

<|MERGE_RESOLUTION|>--- conflicted
+++ resolved
@@ -12,39 +12,7 @@
 
 ## What is Milvus
 
-<<<<<<< HEAD
-Milvus is the world's fastest similarity search engine for massive feature vectors. Designed with heterogeneous computing architecture for the best cost efficiency. Searches over billion-scale vectors take only milliseconds with minimum computing resources.
-
-Milvus provides stable Python, Java and C++ APIs.
-
-Keep up-to-date with newest releases and latest updates by reading Milvus [release notes](https://milvus.io/docs/en/releases/v0.5.0/).
-
-- Heterogeneous computing
-
-  Milvus is designed with heterogeneous computing architecture for the best performance and cost efficiency. 
-
-- Multiple indexes
-
-  Milvus supports a variety of indexing types that employs quantization, tree-based, and graph indexing techniques. 
-
-- Intelligent resource management
-
-  Milvus automatically adapts search computation and index building processes based on your datasets and available resources.
-
-- Horizontal scalability
-
-  Milvus supports online / offline expansion to scale both storage and computation resources with simple commands.
-
-- High availability
-
-  Milvus is integrated with Kubernetes framework so that all single point of failures could be avoided.
-
-- High compatibility
-
-  Milvus is compatible with almost all deep learning models and major programming languages such as Python, Java and C++, etc.
-=======
-Milvus is an open source similarity search engine for massive-scale feature vectors. Built with heterogeneous computing architecture for the best cost efficiency. Searches over billion-scale vectors take only milliseconds with minimum computing resources.
->>>>>>> b63b3601
+Milvus is the world's fastest similarity search engine for massive feature vectors. Built with heterogeneous computing architecture for the best cost efficiency. Searches over billion-scale vectors take only milliseconds with minimum computing resources.
 
 For more detailed introduction of Milvus and its architecture, see [Milvus overview](https://www.milvus.io/docs/en/aboutmilvus/overview/).
 
